--- conflicted
+++ resolved
@@ -1,9 +1,3 @@
-<<<<<<< HEAD
-app
-=======
-.env
-
 go-continuous-fuzz
->>>>>>> f3df506c
 
 out/