--- conflicted
+++ resolved
@@ -42,12 +42,7 @@
 ### Step 5: Run the go-continuous-fuzz project
 
 1. Make sure the required environment variables are set.
-<<<<<<< HEAD
    Run the following command to run the go-continuous-fuzz app:
-=======
-   For more details, see: [docs/USAGE.md](USAGE.md)
-2. Run the following command to run the go-continuous-fuzz project:
->>>>>>> f3df506c
 
 ```sh
 make run
